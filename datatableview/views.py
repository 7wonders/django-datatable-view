--- conflicted
+++ resolved
@@ -10,21 +10,14 @@
 from django.db.models import Model, Manager, Q
 from django.utils.cache import add_never_cache_headers
 from django.utils.text import smart_split
-<<<<<<< HEAD
 from django.views.decorators.csrf import ensure_csrf_cookie
+from django.conf import settings
+
 import dateutil.parser
 
 from .forms import XEditableUpdateForm
-from .utils import (DatatableOptions, split_real_fields, filter_real_fields,
-                    get_datatable_structure, resolve_orm_path)
-=======
-from django.conf import settings
-
-import dateutil.parser
-
-from datatableview.utils import (ObjectListResult, DatatableOptions, split_real_fields,
+from .utils import (ObjectListResult, DatatableOptions, split_real_fields,
         filter_real_fields, get_datatable_structure, resolve_orm_path)
->>>>>>> d1e10282
 
 log = logging.getLogger(__name__)
 
@@ -304,7 +297,7 @@
                 except TypeError as err:
                     log.error("Unable to sort on {} - {}".format(sort_field, err))
 
-            object_list._unpaged_total = len(object_list)
+            object_list._dtv_unpaged_total = len(object_list)
 
         object_list._dtv_total_initial_record_count = total_initial_record_count
         return object_list
@@ -336,15 +329,10 @@
         """
 
         object_list = self.get_object_list()
-<<<<<<< HEAD
-        response = HttpResponse(self.serialize_to_json(object_list),
-                                content_type="application/json")
-=======
         total = object_list._dtv_total_initial_record_count
         filtered_total = object_list._dtv_unpaged_total
         response_data = self.get_json_response_object(object_list, total, filtered_total)
         response = HttpResponse(self.serialize_to_json(response_data), mimetype="application/json")
->>>>>>> d1e10282
 
         add_never_cache_headers(response)
 
